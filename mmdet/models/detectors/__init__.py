--- conflicted
+++ resolved
@@ -1,8 +1,8 @@
 from .atss import ATSS
 from .base import BaseDetector
 from .cascade_rcnn import CascadeRCNN
+from .cornernet import CornerNet
 from .centernet import CenterNet
-from .cornernet import CornerNet
 from .fast_rcnn import FastRCNN
 from .faster_rcnn import FasterRCNN
 from .fcos import FCOS
@@ -31,9 +31,5 @@
     'FastRCNN', 'FasterRCNN', 'MaskRCNN', 'CascadeRCNN', 'HybridTaskCascade',
     'RetinaNet', 'FCOS', 'GridRCNN', 'MaskScoringRCNN', 'RepPointsDetector',
     'FOVEA', 'FSAF', 'NASFCOS', 'PointRend', 'GFL', 'CornerNet', 'PAA',
-<<<<<<< HEAD
-    'YOLOV3', 'YOLACT', 'TTFNet', 'CenterNet'
-=======
-    'YOLOV3', 'YOLACT', 'VFNet'
->>>>>>> d3cf38d9
+    'YOLOV3', 'YOLACT', 'VFNet', 'TTFNet', 'CenterNet'
 ]