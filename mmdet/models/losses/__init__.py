--- conflicted
+++ resolved
@@ -25,9 +25,5 @@
     'GHMR', 'reduce_loss', 'weight_reduce_loss', 'weighted_loss', 'L1Loss',
     'l1_loss', 'isr_p', 'carl_loss', 'AssociativeEmbeddingLoss',
     'GaussianFocalLoss', 'QualityFocalLoss', 'DistributionFocalLoss',
-<<<<<<< HEAD
-    'CenterFocalLoss', 'CenterGIoULoss', 'ct_giou_loss'
-=======
-    'VarifocalLoss'
->>>>>>> d3cf38d9
+    'VarifocalLoss', 'CenterFocalLoss', 'CenterGIoULoss', 'ct_giou_loss'
 ]